--- conflicted
+++ resolved
@@ -24,22 +24,13 @@
 
   - **04B.analyze_pvalues_sequential.ipynb** - analysis of significant, simultaneously ocurring dependent mutation pairs
 
-<<<<<<< HEAD
-=======
   - **05.analyze_antibiotic_hits.ipynb** - analyze significant dependent mutations pairs related to antibiotic resistance
->>>>>>> 4cacdff4
+
 
   - **06.antibiotic_potentiators.ipynb** - determination of which hits "potentiate" antibiotic resistance
 
   - **07.antibiotic_potentiators_table.ipynb** - creates tables of hits that potentiate antibiotic resistance for input to GEMMA
 
-<<<<<<< HEAD
-Note that the input data is from two other publications that should be cited accordingly: 
-
-  - Comas et al, Nat Gen, 2013 10.1038/ng.1038 (M. tuberculosis pan-susceptible ancestor sequence)
-
-  - Vargas et al, 2021, forthcoming (phylogenies and SNPpar output ancestral sequence reconstructions)
-=======
 ### Running GEMMA analyses
 
 ### Citations
@@ -59,4 +50,3 @@
   - Minato et al, 2019, 10.1128/mSystems.00070-19, (Gene essentiality data)
 
   - WHO catalog of resistance variants, https://apps.who.int/iris/handle/10665/341906
->>>>>>> 4cacdff4
